{
    "name": "IPv64",
    "zip_release": true,
    "country": [
        "DE",
        "PT",
        "SK",
        "US"
    ],
    "render_readme": true,
<<<<<<< HEAD
    "homeassistant": "2024.7.4",
=======
    "homeassistant": "2024.8.0",
>>>>>>> df1473f2
    "hacs": "1.34.0",
    "filename": "ipv64.zip"
}<|MERGE_RESOLUTION|>--- conflicted
+++ resolved
@@ -8,11 +8,7 @@
         "US"
     ],
     "render_readme": true,
-<<<<<<< HEAD
-    "homeassistant": "2024.7.4",
-=======
     "homeassistant": "2024.8.0",
->>>>>>> df1473f2
     "hacs": "1.34.0",
     "filename": "ipv64.zip"
 }